--- conflicted
+++ resolved
@@ -116,49 +116,27 @@
     facility_id,
     facility_type_code,
     mode_of_transport,
-<<<<<<< HEAD
-    vessel_id
-=======
     vessel_id,
     import_voyage_id,
     export_voyage_id
->>>>>>> b3a009d6
 ) VALUES (
     '7f2d833c-2c7f-4fc5-a71a-e510881da64a',
     1,
     (SELECT id FROM dcsa_im_v3_0.facility WHERE un_location_code = 'USNYC' AND facility_smdg_code = 'APMT'),
     'BRTH',
     (SELECT mode_of_transport_code FROM dcsa_im_v3_0.mode_of_transport WHERE dcsa_transport_type = 'VESSEL'),
-<<<<<<< HEAD
-    (SELECT vessel.id FROM dcsa_im_v3_0.vessel WHERE vessel_imo_number = '9811000')
-);
-
-INSERT INTO dcsa_im_v3_0.transport_call (
-    id,
-    transport_call_sequence_number,
-    facility_id,
-    facility_type_code,
-    mode_of_transport,
-    vessel_id
-) VALUES (
-=======
     (SELECT id FROM dcsa_im_v3_0.vessel WHERE vessel_imo_number = '9811000'),
     uuid('03482296-ef9c-11eb-9a03-0242ac131233'),
     uuid('03482296-ef9c-11eb-9a03-0242ac131233')
 ), (
->>>>>>> b3a009d6
     'b785317a-2340-4db7-8fb3-c8dfb1edfa60',
     2,
     (SELECT id FROM dcsa_im_v3_0.facility WHERE un_location_code = 'SGSIN' AND facility_smdg_code = 'PSABT'),
     'POTE',
     (SELECT mode_of_transport_code FROM dcsa_im_v3_0.mode_of_transport WHERE dcsa_transport_type = 'VESSEL'),
-<<<<<<< HEAD
-    (SELECT vessel.id FROM dcsa_im_v3_0.vessel WHERE vessel_imo_number = '9811000')
-=======
     (SELECT id FROM dcsa_im_v3_0.vessel WHERE vessel_imo_number = '9811000'),
     uuid('03482296-ef9c-11eb-9a03-0242ac131233'),
     uuid('03482296-ef9c-11eb-9a03-0242ac131233')
->>>>>>> b3a009d6
 );
 
 INSERT INTO dcsa_im_v3_0.transport (
