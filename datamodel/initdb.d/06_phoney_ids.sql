-- Assumes the PSQL client
\set ON_ERROR_STOP true
\connect dcsa_openapi

-- Currently an implementation detail for the reference implementation but one
-- we would like to remove eventually.
BEGIN;

-- Most of the R2DBC tooling we are currently using requires that every entity
-- has a direct ID.  This change is to insert these, so the code works but they
-- are not a part of the original data model.

ALTER TABLE dcsa_im_v3_0.document_party
    ADD COLUMN IF NOT EXISTS id uuid DEFAULT uuid_generate_v4() PRIMARY KEY;

ALTER TABLE dcsa_im_v3_0.displayed_address
    ADD COLUMN IF NOT EXISTS id uuid DEFAULT uuid_generate_v4() PRIMARY KEY;

<<<<<<< HEAD
ALTER TABLE dcsa_ebl_v1_0.shipment_location
=======

ALTER TABLE dcsa_im_v3_0.shipment_location
>>>>>>> ec2ec4ee
    ADD COLUMN IF NOT EXISTS id uuid DEFAULT uuid_generate_v4() PRIMARY KEY;

ALTER TABLE dcsa_im_v3_0.cargo_line_item
    ADD COLUMN IF NOT EXISTS id uuid DEFAULT uuid_generate_v4() PRIMARY KEY;

ALTER TABLE dcsa_ebl_v1_0.shipment_transport
    ADD COLUMN IF NOT EXISTS id uuid DEFAULT uuid_generate_v4() PRIMARY KEY;

COMMIT;<|MERGE_RESOLUTION|>--- conflicted
+++ resolved
@@ -16,18 +16,13 @@
 ALTER TABLE dcsa_im_v3_0.displayed_address
     ADD COLUMN IF NOT EXISTS id uuid DEFAULT uuid_generate_v4() PRIMARY KEY;
 
-<<<<<<< HEAD
-ALTER TABLE dcsa_ebl_v1_0.shipment_location
-=======
-
 ALTER TABLE dcsa_im_v3_0.shipment_location
->>>>>>> ec2ec4ee
     ADD COLUMN IF NOT EXISTS id uuid DEFAULT uuid_generate_v4() PRIMARY KEY;
 
 ALTER TABLE dcsa_im_v3_0.cargo_line_item
     ADD COLUMN IF NOT EXISTS id uuid DEFAULT uuid_generate_v4() PRIMARY KEY;
 
-ALTER TABLE dcsa_ebl_v1_0.shipment_transport
+ALTER TABLE dcsa_im_v3_0.shipment_transport
     ADD COLUMN IF NOT EXISTS id uuid DEFAULT uuid_generate_v4() PRIMARY KEY;
 
 COMMIT;