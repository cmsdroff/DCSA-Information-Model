--- conflicted
+++ resolved
@@ -270,14 +270,9 @@
     communication_channel_code varchar(2) NOT NULL REFERENCES dcsa_im_v3_0.communication_channel_qualifier(communication_channel_qualifier_code),
     is_equipment_substitution_allowed boolean NOT NULL,
     vessel_id uuid NULL REFERENCES dcsa_im_v3_0.vessel(id),
-<<<<<<< HEAD
-    carrier_voyage_number varchar(50) NULL,
+    export_voyage_number varchar(50) NULL,
     place_of_issue varchar(100) NULL REFERENCES dcsa_im_v3_0.location(id),
     pre_carriage_mode_of_transport_code varchar(3) NULL REFERENCES dcsa_im_v3_0.mode_of_transport(mode_of_transport_code)
-=======
-    export_voyage_number varchar(50) NULL,
-    place_of_issue varchar(100) NULL REFERENCES dcsa_im_v3_0.location(id)
->>>>>>> 659d520f
 );
 
 CREATE INDEX ON dcsa_im_v3_0.booking (id);
