\set ON_ERROR_STOP true
\connect dcsa_openapi

BEGIN;

DROP TABLE IF EXISTS dcsa_im_v3_0.reference_type CASCADE;
CREATE TABLE dcsa_im_v3_0.reference_type (
    reference_type_code varchar(3) PRIMARY KEY,
    reference_name varchar(100) NOT NULL,
    reference_description varchar(200) NOT NULL
);

DROP TABLE IF EXISTS dcsa_im_v3_0.receipt_delivery_type CASCADE;
CREATE TABLE dcsa_im_v3_0.receipt_delivery_type (
    receipt_delivery_type varchar(3) PRIMARY KEY,
    description varchar(300) NOT NULL
);

DROP TABLE IF EXISTS dcsa_im_v3_0.cargo_movement_type CASCADE;
CREATE TABLE dcsa_im_v3_0.cargo_movement_type (
    cargo_movement_type varchar(3) PRIMARY KEY,
    description varchar(300) NOT NULL
);

DROP TABLE IF EXISTS dcsa_im_v3_0.country CASCADE;
CREATE TABLE dcsa_im_v3_0.country (
    country_code varchar(2) PRIMARY KEY,
    country_name varchar(75) NULL
);

DROP TABLE IF EXISTS dcsa_im_v3_0.un_location CASCADE;
CREATE TABLE dcsa_im_v3_0.un_location (
    un_location_code char(5) PRIMARY KEY,
    un_location_name varchar(100) NULL,
    location_code char(3) NULL,
    country_code char(2) NULL REFERENCES dcsa_im_v3_0.country (country_code)
);

DROP TABLE IF EXISTS dcsa_im_v3_0.address CASCADE;
CREATE TABLE dcsa_im_v3_0.address (
    id uuid DEFAULT uuid_generate_v4() PRIMARY KEY,
    name varchar(100) NULL,
    street varchar(100) NULL,
    street_number varchar(50) NULL,
    floor varchar(50) NULL,
    postal_code varchar(10) NULL,
    city varchar(65) NULL,
    state_region varchar(65) NULL,
    country varchar(75) NULL
);

DROP TABLE IF EXISTS dcsa_im_v3_0.location CASCADE;
CREATE TABLE dcsa_im_v3_0.location (
    id varchar(100) DEFAULT uuid_generate_v4()::text PRIMARY KEY,
    location_name varchar(100) NULL,
    address_id uuid NULL REFERENCES dcsa_im_v3_0.address (id),
    latitude varchar(10) NULL,
    longitude varchar(11) NULL,
    facility_id uuid NULL,  -- REFERENCES facility (but there is a circular relation, so we add the FK later)
    un_location_code char(5) NULL REFERENCES dcsa_im_v3_0.un_location (un_location_code)
);

DROP TABLE IF EXISTS dcsa_im_v3_0.facility_type CASCADE;
CREATE TABLE dcsa_im_v3_0.facility_type (
    facility_type_code varchar(4) PRIMARY KEY,
    facility_type_name varchar(100) NULL,
    facility_type_description varchar(250) NULL
);

DROP TABLE IF EXISTS dcsa_im_v3_0.facility CASCADE;
CREATE TABLE dcsa_im_v3_0.facility (
    id uuid DEFAULT uuid_generate_v4() PRIMARY KEY,
    facility_name varchar(100) NULL,
    un_location_code varchar(5) NULL REFERENCES dcsa_im_v3_0.un_location (un_location_code), -- The UN Locode prefixing the BIC / SMDG code
    facility_bic_code varchar(4) NULL, -- suffix uniquely identifying the facility when prefixed with the UN Locode
    facility_smdg_code varchar(6) NULL, -- suffix uniquely identifying the facility when prefixed with the UN Locode
    location_id varchar(100) REFERENCES dcsa_im_v3_0.location(id)
);
ALTER TABLE dcsa_im_v3_0.location
    ADD FOREIGN KEY (facility_id) REFERENCES dcsa_im_v3_0.facility (id);

DROP TABLE IF EXISTS dcsa_im_v3_0.carrier CASCADE;
CREATE TABLE dcsa_im_v3_0.carrier (
    id uuid DEFAULT uuid_generate_v4() PRIMARY KEY,
    carrier_name varchar(100),
    smdg_code varchar(3) NULL,
    nmfta_code varchar(4) NULL
);

DROP TABLE IF EXISTS dcsa_im_v3_0.party_contact_details CASCADE;
CREATE TABLE dcsa_im_v3_0.party_contact_details (
    id uuid DEFAULT uuid_generate_v4() PRIMARY KEY,
    name varchar(100) NULL,
    phone varchar(30) NULL,
    email varchar(100) NULL
);

DROP TABLE IF EXISTS dcsa_im_v3_0.party CASCADE;
CREATE TABLE dcsa_im_v3_0.party (
    id varchar(100) DEFAULT uuid_generate_v4()::text PRIMARY KEY,
    party_name varchar(100) NULL,
    tax_reference_1 varchar(20) NULL,
    tax_reference_2 varchar(20) NULL,
    public_key varchar(500) NULL,
    address_id uuid NULL REFERENCES dcsa_im_v3_0.address (id),
    party_contact_details_id uuid NULL REFERENCES dcsa_im_v3_0.party_contact_details(id)
);

DROP TABLE IF EXISTS dcsa_im_v3_0.code_list_responsible_agency CASCADE;
CREATE TABLE dcsa_im_v3_0.code_list_responsible_agency (
<<<<<<< HEAD
=======
    dcsa_responsible_agency_code varchar(5) NOT NULL PRIMARY KEY,
>>>>>>> 3cea6c72
    code_list_responsible_agency_code varchar(3) NULL,
    code_list_responsible_agency_name varchar(100) NOT NULL,
    code_list_responsible_agency_description varchar(300),
    dcsa_responsible_agency_code varchar(5) NOT NULL PRIMARY KEY
);

DROP TABLE IF EXISTS dcsa_im_v3_0.party_identifying_code CASCADE;
CREATE TABLE dcsa_im_v3_0.party_identifying_code (
    dcsa_responsible_agency_code varchar(5) NOT NULL REFERENCES dcsa_im_v3_0.code_list_responsible_agency(dcsa_responsible_agency_code),
    party_id varchar(100) NOT NULL REFERENCES dcsa_im_v3_0.party(id),
    party_code varchar(100) NOT NULL,
    code_list_name varchar(100)
);

DROP TABLE IF EXISTS dcsa_im_v3_0.booking CASCADE;
CREATE TABLE dcsa_im_v3_0.booking (
    carrier_booking_reference varchar(35) PRIMARY KEY,
    receipt_delivery_type_at_origin varchar(3) NOT NULL REFERENCES dcsa_im_v3_0.receipt_delivery_type(receipt_delivery_type),
    receipt_delivery_type_at_destination varchar(3) NOT NULL REFERENCES dcsa_im_v3_0.receipt_delivery_type(receipt_delivery_type),
    cargo_movement_type_at_origin varchar(3) NOT NULL REFERENCES dcsa_im_v3_0.cargo_movement_type(cargo_movement_type),
    cargo_movement_type_at_destination varchar(3) NOT NULL REFERENCES dcsa_im_v3_0.cargo_movement_type(cargo_movement_type),
    booking_request_datetime timestamp with time zone NOT NULL,
    service_contract_reference varchar(30) NOT NULL,
    cargo_gross_weight real NOT NULL,
    cargo_gross_weight_unit varchar(3) NOT NULL,
    commodity_type varchar(20) NOT NULL
);
CREATE INDEX ON dcsa_im_v3_0.booking (carrier_booking_reference);

DROP TABLE IF EXISTS dcsa_im_v3_0.shipment CASCADE;
CREATE TABLE dcsa_im_v3_0.shipment (
    id uuid DEFAULT uuid_generate_v4() PRIMARY KEY,
    carrier_booking_reference varchar(35) NOT NULL REFERENCES dcsa_im_v3_0.booking (carrier_booking_reference),
    collection_datetime timestamp with time zone NOT NULL,
    delivery_datetime timestamp with time zone NOT NULL,
    carrier_id uuid NOT NULL REFERENCES dcsa_im_v3_0.carrier(id)
);

DROP TABLE IF EXISTS dcsa_im_v3_0.requested_equipment CASCADE;
CREATE TABLE dcsa_im_v3_0.requested_equipment (
    carrier_booking_reference varchar(35) NOT NULL REFERENCES dcsa_im_v3_0.booking (carrier_booking_reference),
    shipment_id uuid NULL REFERENCES dcsa_im_v3_0.shipment (id),
    requested_equipment_type varchar(4) NOT NULL,
    requested_equipment_units integer NOT NULL,
    confirmed_equipment_type varchar(4) NULL,
    confirmed_equipment_units integer NULL,
    is_shipper_owned boolean NOT NULL DEFAULT false
);

DROP TABLE IF EXISTS dcsa_im_v3_0.shipment_cutoff_times CASCADE;
CREATE TABLE dcsa_im_v3_0.shipment_cutoff_times (
    service_terms_id uuid DEFAULT uuid_generate_v4() PRIMARY KEY,
    latest_time_of_si_submission timestamp with time zone NOT NULL,
    vgm_cut_off timestamp with time zone NOT NULL,
    fcl_delivery_cut_off timestamp with time zone NOT NULL,
    lcl_delivery_cut_off timestamp with time zone NOT NULL,
    empty_container_pickup_date_and_time timestamp with time zone NULL,
    earliest_full_container_delivery_date timestamp with time zone NULL
);

DROP TABLE IF EXISTS dcsa_im_v3_0.shipment_event_type CASCADE;
CREATE TABLE dcsa_im_v3_0.shipment_event_type (
    shipment_event_type_code varchar(4) PRIMARY KEY,
    shipment_event_type_name varchar(30) NOT NULL,
    shipment_event_type_description varchar(350) NOT NULL
);

DROP TABLE IF EXISTS dcsa_im_v3_0.transport_document_type CASCADE;
CREATE TABLE dcsa_im_v3_0.transport_document_type (
    transport_document_type_code varchar(3) PRIMARY KEY,
    transport_document_type_name varchar(20) NULL,
    transport_document_type_description varchar(500) NULL
);

DROP TABLE IF EXISTS dcsa_im_v3_0.shipping_instruction CASCADE;
CREATE TABLE dcsa_im_v3_0.shipping_instruction (
    id varchar(100) DEFAULT uuid_generate_v4()::text PRIMARY KEY,
    transport_document_type varchar(3) NOT NULL REFERENCES dcsa_im_v3_0.transport_document_type (transport_document_type_code),
    is_shipped_onboard_type boolean NOT NULL,
    number_of_copies integer NULL,
    number_of_originals integer NULL,
    invoice_payable_at varchar(100) NOT NULL REFERENCES dcsa_im_v3_0.location(id),
    is_electronic boolean NULL,
    are_charges_displayed boolean NOT NULL
);

DROP TABLE IF EXISTS dcsa_im_v3_0.references CASCADE;
CREATE TABLE dcsa_im_v3_0.references (
    reference_type varchar(3) NOT NULL REFERENCES dcsa_im_v3_0.reference_type (reference_type_code),
    reference_value varchar(100) NOT NULL,
    shipment_id uuid NULL REFERENCES dcsa_im_v3_0.shipment (id),
    shipping_instruction_id varchar(100) NULL REFERENCES dcsa_im_v3_0.shipping_instruction (id)
);

DROP TABLE IF EXISTS dcsa_im_v3_0.transport_document CASCADE;
CREATE TABLE dcsa_im_v3_0.transport_document (
    transport_document_reference varchar(20) PRIMARY KEY,
    place_of_issue varchar(100) NULL REFERENCES dcsa_im_v3_0.location(id),
    issue_date date NULL,
    shipped_onboard_date date NULL,
    received_for_shipment_date date NULL,
    number_of_originals integer NULL,
    terms_and_conditions text NULL,
    issuer uuid NULL REFERENCES dcsa_im_v3_0.carrier(id),
    shipping_instruction_id varchar(100) NOT NULL REFERENCES dcsa_im_v3_0.shipping_instruction (id),
    declared_value_currency varchar(3) NULL,
    declared_value real NULL,
    number_of_rider_pages integer NULL
);

DROP TABLE IF EXISTS dcsa_im_v3_0.ebl_endorsement_chain CASCADE;
CREATE TABLE dcsa_im_v3_0.ebl_endorsement_chain (
    transport_document_reference varchar(20) NOT NULL REFERENCES dcsa_im_v3_0.transport_document (transport_document_reference),
    title_holder varchar(100) NOT NULL REFERENCES dcsa_im_v3_0.party(id),
    signature varchar(500) NOT NULL,
    endorsement_datetime timestamp with time zone NOT NULL,
    endorsee varchar(100) NOT NULL REFERENCES dcsa_im_v3_0.party(id),
    CONSTRAINT "pk_im_endorsement_chain" PRIMARY KEY (transport_document_reference,title_holder)
);

DROP TABLE IF EXISTS dcsa_im_v3_0.carrier_clauses CASCADE;
CREATE TABLE dcsa_im_v3_0.carrier_clauses (
    id uuid DEFAULT uuid_generate_v4() PRIMARY KEY,
    clause_content text NOT NULL
);

DROP TABLE IF EXISTS dcsa_im_v3_0.transport_document_carrier_clauses CASCADE;
CREATE TABLE dcsa_im_v3_0.transport_document_carrier_clauses (
    carrier_clause_id uuid NOT NULL REFERENCES dcsa_im_v3_0.carrier_clauses (id),
    transport_document_reference varchar(20) NOT NULL REFERENCES dcsa_im_v3_0.transport_document (transport_document_reference)
);

DROP TABLE IF EXISTS dcsa_im_v3_0.party_function CASCADE;
CREATE TABLE dcsa_im_v3_0.party_function (
    party_function_code varchar(3) PRIMARY KEY,
    party_function_name varchar(100) NOT NULL,
    party_function_description varchar(250) NOT NULL
);

DROP TABLE IF EXISTS dcsa_im_v3_0.document_party CASCADE;
CREATE TABLE dcsa_im_v3_0.document_party (
    id uuid DEFAULT uuid_generate_v4() PRIMARY KEY,
    party_id varchar(100) NOT NULL DEFAULT uuid_generate_v4()::text REFERENCES dcsa_im_v3_0.party (id),
    shipment_id uuid NULL REFERENCES dcsa_im_v3_0.shipment (id),
    shipping_instruction_id varchar(100) NULL REFERENCES dcsa_im_v3_0.shipping_instruction (id),
    party_function varchar(3) NOT NULL REFERENCES dcsa_im_v3_0.party_function (party_function_code),
    is_to_be_notified boolean NOT NULL
);

-- Supporting FK constraints
CREATE INDEX ON dcsa_im_v3_0.document_party (party_id);
CREATE INDEX ON dcsa_im_v3_0.document_party (party_function);
CREATE INDEX ON dcsa_im_v3_0.document_party (shipment_id);
CREATE INDEX ON dcsa_im_v3_0.document_party (shipping_instruction_id);

DROP TABLE IF EXISTS dcsa_im_v3_0.displayed_address CASCADE;
CREATE TABLE dcsa_im_v3_0.displayed_address (
    document_party_id uuid NOT NULL REFERENCES dcsa_im_v3_0.document_party (id),
    address_line_text varchar(250) NOT NULL,
    address_line_number int NOT NULL
);
CREATE INDEX ON dcsa_im_v3_0.displayed_address (document_party_id, address_line_number);

DROP TABLE IF EXISTS dcsa_im_v3_0.charge_type CASCADE;
CREATE TABLE dcsa_im_v3_0.charge_type (
    charge_type_code varchar(3) NOT NULL PRIMARY KEY,
    charge_type_name varchar(20) NOT NULL,
    charge_type_description varchar(100) NULL
);

DROP TABLE IF EXISTS dcsa_im_v3_0.charges CASCADE;
CREATE TABLE dcsa_im_v3_0.charges (
    id varchar(100) PRIMARY KEY,
    transport_document_reference varchar(20) NOT NULL REFERENCES dcsa_im_v3_0.transport_document(transport_document_reference),
    shipment_id uuid NULL REFERENCES dcsa_im_v3_0.shipment (id),
    charge_type_code varchar(3) NOT NULL REFERENCES dcsa_im_v3_0.charge_type(charge_type_code),
    currency_amount real NULL,
    currency_code varchar(3) NULL,
    payment_term varchar(3) NULL,
    calculation_basis varchar(50) NULL,
    unit_price real NULL,
    quantity real NULL
);

DROP TABLE IF EXISTS dcsa_im_v3_0.document_version CASCADE;
CREATE TABLE dcsa_im_v3_0.document_version (
    id uuid DEFAULT uuid_generate_v4() PRIMARY KEY,
    transport_document_reference varchar(20) NOT NULL REFERENCES dcsa_im_v3_0.transport_document (transport_document_reference),
    document_status varchar(4) NOT NULL REFERENCES dcsa_im_v3_0.shipment_event_type (shipment_event_type_code),
    binary_copy bytea NOT NULL,
    document_hash text NOT NULL,
    last_modified_datetime timestamp with time zone NOT NULL
);

DROP TABLE IF EXISTS dcsa_im_v3_0.iso_equipment_code CASCADE;
CREATE TABLE dcsa_im_v3_0.iso_equipment_code (
    iso_equipment_code varchar(4) PRIMARY KEY,
    iso_equipment_name varchar(35) NULL,
    iso_equipment_size_code varchar(2) NULL,
    iso_equipment_type_code_a varchar(2) NULL
);

DROP TABLE IF EXISTS dcsa_im_v3_0.equipment CASCADE;
CREATE TABLE dcsa_im_v3_0.equipment (
    equipment_reference varchar(15) PRIMARY KEY,    -- The unique identifier for the equipment, which should follow the BIC ISO Container Identification Number where possible. According to ISO 6346, a container identification code consists of a 4-letter prefix and a 7-digit number (composed of a 3-letter owner code, a category identifier, a serial number and a check-digit). If a container does not comply with ISO 6346, it is suggested to follow Recommendation #2 “Container with non-ISO identification” from SMDG.
    -- Unique code for the different equipment size/type used for transporting commodities. The code is a concatenation of ISO Equipment Size Code and ISO Equipment Type Code A and follows the ISO 6346 standard.
    iso_equipment_code char(4) NULL REFERENCES dcsa_im_v3_0.iso_equipment_code (iso_equipment_code),
    tare_weight real NULL,
    weight_unit varchar(3) NULL
);

-- Supporting FK constraints
CREATE INDEX ON dcsa_im_v3_0.equipment (iso_equipment_code);

DROP TABLE IF EXISTS dcsa_im_v3_0.package_code CASCADE;
CREATE TABLE dcsa_im_v3_0.package_code (
    package_code varchar(3) PRIMARY KEY,
    package_code_description varchar(50) NOT NULL
);

DROP TABLE IF EXISTS dcsa_im_v3_0.shipment_equipment CASCADE;
CREATE TABLE dcsa_im_v3_0.shipment_equipment (
    id uuid DEFAULT uuid_generate_v4() PRIMARY KEY,
    shipment_id uuid NOT NULL REFERENCES dcsa_im_v3_0.shipment (id),
    equipment_reference varchar(15) NOT NULL REFERENCES dcsa_im_v3_0.equipment (equipment_reference),
    cargo_gross_weight real NULL,
    cargo_gross_weight_unit varchar(3) NULL,
    is_shipper_owned boolean NOT NULL
);

-- Supporting FK constraints
CREATE INDEX ON dcsa_im_v3_0.shipment_equipment (equipment_reference);
CREATE INDEX ON dcsa_im_v3_0.shipment_equipment (shipment_id);

DROP TABLE IF EXISTS dcsa_im_v3_0.active_reefer_settings CASCADE;
CREATE TABLE dcsa_im_v3_0.active_reefer_settings (
    shipment_equipment_id uuid PRIMARY KEY REFERENCES dcsa_im_v3_0.shipment_equipment (id),
    temperature_min real NULL,
    temperature_max real NULL,
    temperature_unit varchar(3) NULL,
    humidity_min real NULL,
    humidity_max real NULL,
    ventilation_min real NULL,
    ventilation_max real NULL
);

DROP TABLE IF EXISTS dcsa_im_v3_0.hs_code CASCADE;
CREATE TABLE dcsa_im_v3_0.hs_code (
    hs_code varchar(10) PRIMARY KEY,
    hs_code_description varchar(250) NOT NULL
);

DROP TABLE IF EXISTS dcsa_im_v3_0.cargo_item CASCADE;
CREATE TABLE dcsa_im_v3_0.cargo_item (
    id uuid DEFAULT uuid_generate_v4() PRIMARY KEY,
    shipment_id uuid NOT NULL REFERENCES dcsa_im_v3_0.shipment (id),
    description_of_goods text NOT NULL,
    hs_code varchar(10) NOT NULL REFERENCES dcsa_im_v3_0.hs_code (hs_code),
    weight real NULL,
    volume real NULL,
    weight_unit varchar(3) NULL,
    volume_unit varchar(3) NULL,
    number_of_packages integer NULL,
    shipping_instruction_id varchar(100) NULL REFERENCES dcsa_im_v3_0.shipping_instruction (id),
    package_code varchar(3) NULL REFERENCES dcsa_im_v3_0.package_code (package_code),
    shipment_equipment_id uuid NOT NULL REFERENCES dcsa_im_v3_0.shipment_equipment (id)
);

-- Supporting FK constraints
CREATE INDEX ON dcsa_im_v3_0.cargo_item (shipment_id);
CREATE INDEX ON dcsa_im_v3_0.cargo_item (hs_code);
CREATE INDEX ON dcsa_im_v3_0.cargo_item (shipping_instruction_id);
CREATE INDEX ON dcsa_im_v3_0.cargo_item (package_code);
CREATE INDEX ON dcsa_im_v3_0.cargo_item (shipment_equipment_id);

DROP TABLE IF EXISTS dcsa_im_v3_0.cargo_line_item CASCADE;
CREATE TABLE dcsa_im_v3_0.cargo_line_item (
    cargo_line_item_id text NOT NULL,
    cargo_item_id uuid NOT NULL REFERENCES dcsa_im_v3_0.cargo_item (id),
    shipping_marks text NOT NULL,
    -- Choice of cargo_item_id as first member is deliberate as it enables the
    -- underlying index to be used for FK checks as well (without a separate index
    -- because Postgres currently always creates an INDEX for UNIQUE constraints)
    UNIQUE (cargo_item_id, cargo_line_item_id)
);

DROP TABLE IF EXISTS dcsa_im_v3_0.seal_source CASCADE;
CREATE TABLE dcsa_im_v3_0.seal_source (
    seal_source_code varchar(5) PRIMARY KEY,
    seal_source_description varchar(50) NOT NULL
);

DROP TABLE IF EXISTS dcsa_im_v3_0.seal_type CASCADE;
CREATE TABLE dcsa_im_v3_0.seal_type (
    seal_type_code varchar(5) PRIMARY KEY,
    seal_type_description varchar(50) NOT NULL
);

DROP TABLE IF EXISTS dcsa_im_v3_0.seal CASCADE;
CREATE TABLE dcsa_im_v3_0.seal (
    shipment_equipment_id uuid NOT NULL REFERENCES dcsa_im_v3_0.shipment_equipment (id),
    seal_number varchar(15) NOT NULL,
    seal_source_code varchar(5) NOT NULL REFERENCES dcsa_im_v3_0.seal_source (seal_source_code),
    seal_type_code varchar(5) NOT NULL REFERENCES dcsa_im_v3_0.seal_type (seal_type_code)
);
-- Supporting FK constraints
CREATE INDEX ON dcsa_im_v3_0.seal (shipment_equipment_id);
CREATE INDEX ON dcsa_im_v3_0.seal (seal_source_code);
CREATE INDEX ON dcsa_im_v3_0.seal (seal_type_code);

DROP TABLE IF EXISTS dcsa_im_v3_0.shipment_location_type CASCADE;
CREATE TABLE dcsa_im_v3_0.shipment_location_type (
    location_type_code varchar(3) PRIMARY KEY,
    location_type_description varchar(50) NOT NULL
);

-- Supporting FK constraints
CREATE INDEX ON dcsa_im_v3_0.un_location (country_code);

-- Supporting FK constraints
CREATE INDEX ON dcsa_im_v3_0.location (un_location_code);

DROP TABLE IF EXISTS dcsa_im_v3_0.shipment_location CASCADE;
CREATE TABLE dcsa_im_v3_0.shipment_location (
    shipment_id uuid NOT NULL REFERENCES dcsa_im_v3_0.shipment (id),
    location_id varchar(100) NOT NULL REFERENCES dcsa_im_v3_0.location (id),
    location_type varchar(3) NOT NULL REFERENCES dcsa_im_v3_0.shipment_location_type (location_type_code),
    displayed_name varchar(250),
    event_date_time timestamp with time zone NULL, --optional datetime indicating when the event at the location takes place
    UNIQUE (location_id, location_type, shipment_id)
);

-- Supporting FK constraints
-- Note the omission of INDEX for "location_id" is deliberate; we rely on the implicit INDEX from the
-- UNIQUE constraint for that.
CREATE INDEX ON dcsa_im_v3_0.shipment_location (location_type);
CREATE INDEX ON dcsa_im_v3_0.shipment_location (shipment_id);

DROP TABLE IF EXISTS dcsa_im_v3_0.mode_of_transport CASCADE;
CREATE TABLE dcsa_im_v3_0.mode_of_transport (
    mode_of_transport_code varchar(3) PRIMARY KEY,
    mode_of_transport_name varchar(100) NULL,
    mode_of_transport_description varchar(250) NULL,
    dcsa_transport_type varchar(50) NULL UNIQUE
);

DROP TABLE IF EXISTS dcsa_im_v3_0.vessel CASCADE;
CREATE TABLE dcsa_im_v3_0.vessel (
    id uuid DEFAULT uuid_generate_v4() PRIMARY KEY,
    vessel_imo_number varchar(7) NULL,
    vessel_name varchar(35) NULL,
    vessel_flag char(2) NULL,
    vessel_call_sign_number varchar(10) NULL,
    vessel_operator_carrier_id uuid NULL REFERENCES dcsa_im_v3_0.carrier (id)
);

DROP TABLE IF EXISTS dcsa_im_v3_0.transport_call CASCADE;
CREATE TABLE dcsa_im_v3_0.transport_call (
    id varchar(100) DEFAULT uuid_generate_v4() PRIMARY KEY,
    transport_call_sequence_number integer,
    facility_id uuid NULL REFERENCES dcsa_im_v3_0.facility (id),
    facility_type_code char(4) NULL REFERENCES dcsa_im_v3_0.facility_type (facility_type_code),
    other_facility varchar(50) NULL, -- Free text field used if the facility cannot be identified
    location_id varchar(100) NULL REFERENCES dcsa_im_v3_0.location (id),
    mode_of_transport varchar(3) NULL REFERENCES dcsa_im_v3_0.mode_of_transport (mode_of_transport_code),
    vessel_id uuid NULL REFERENCES dcsa_im_v3_0.vessel(id),
    import_voyage_id uuid NULL, -- Will add the reference later once Voyage is added,
    export_voyage_id uuid NULL -- Will add the reference later once Voyage is added
);

DROP TABLE IF EXISTS dcsa_im_v3_0.transport CASCADE;
CREATE TABLE dcsa_im_v3_0.transport (
    id uuid DEFAULT uuid_generate_v4() PRIMARY KEY,
    transport_reference varchar(50) NULL,
    transport_name varchar(100) NULL,
    load_transport_call_id varchar(100) NOT NULL REFERENCES dcsa_im_v3_0.transport_call(id),
    discharge_transport_call_id varchar(100) NOT NULL REFERENCES dcsa_im_v3_0.transport_call(id)
);

DROP TABLE IF EXISTS dcsa_im_v3_0.commercial_voyage CASCADE;
CREATE TABLE dcsa_im_v3_0.commercial_voyage (
    commercial_voyage_id uuid PRIMARY KEY,
    commercial_voyage_name text NOT NULL
);

DROP TABLE IF EXISTS dcsa_im_v3_0.transport_plan_stage_type CASCADE;
CREATE TABLE dcsa_im_v3_0.transport_plan_stage_type (
    transport_plan_stage_code varchar(3) PRIMARY KEY,
    transport_plan_stage_name varchar(100) NOT NULL,
    transport_plan_stage_description varchar(250) NOT NULL
);

DROP TABLE IF EXISTS dcsa_im_v3_0.shipment_transport CASCADE;
CREATE TABLE dcsa_im_v3_0.shipment_transport (
    shipment_id uuid NOT NULL REFERENCES dcsa_im_v3_0.shipment(id),
    transport_id uuid NOT NULL REFERENCES dcsa_im_v3_0.transport(id),
    transport_plan_stage_sequence_number integer NOT NULL,
    transport_plan_stage_code varchar(3) NOT NULL REFERENCES dcsa_im_v3_0.transport_plan_stage_type(transport_plan_stage_code),
    commercial_voyage_id uuid NULL REFERENCES dcsa_im_v3_0.commercial_voyage(commercial_voyage_id),
    is_under_shippers_responsibility boolean NOT NULL,
    UNIQUE (shipment_id, transport_id, transport_plan_stage_sequence_number) -- transport_plan_stage_sequence_number must be unique together with transport and shipment
);

DROP TABLE IF EXISTS dcsa_im_v3_0.event_classifier CASCADE;
CREATE TABLE dcsa_im_v3_0.event_classifier (
    event_classifier_code varchar(3) PRIMARY KEY,
    event_classifier_name varchar(30) NOT NULL,
    event_classifier_description varchar(250) NULL
);

DROP TABLE IF EXISTS dcsa_im_v3_0.equipment_event_type CASCADE;
CREATE TABLE dcsa_im_v3_0.equipment_event_type (
    equipment_event_type_code varchar(4) PRIMARY KEY,
    equipment_event_type_name varchar(30) NOT NULL,
    equipment_event_type_description varchar(300) NULL
);

DROP TABLE IF EXISTS dcsa_im_v3_0.document_type CASCADE;
CREATE TABLE dcsa_im_v3_0.document_type (
    document_type_code varchar(3) PRIMARY KEY,
    document_type_name varchar(100) NOT NULL,
    document_type_description varchar(250) NOT NULL
);

DROP TABLE IF EXISTS dcsa_im_v3_0.transport_event_type CASCADE;
CREATE TABLE dcsa_im_v3_0.transport_event_type (
    transport_event_type_code varchar(4) PRIMARY KEY,
    transport_event_type_name varchar(30) NOT NULL,
    transport_event_type_description varchar(250) NULL
);

DROP TABLE IF EXISTS dcsa_im_v3_0.empty_indicator CASCADE;
CREATE TABLE dcsa_im_v3_0.empty_indicator (
    empty_indicator_code varchar(5) PRIMARY KEY
);

DROP TABLE IF EXISTS dcsa_im_v3_0.event CASCADE;
CREATE TABLE dcsa_im_v3_0.event (
    event_id uuid DEFAULT uuid_generate_v4() PRIMARY KEY,
    event_classifier_code varchar(3) NOT NULL REFERENCES dcsa_im_v3_0.event_classifier(event_classifier_code),
    event_created_date_time timestamp with time zone DEFAULT now() NOT NULL,
    event_date_time timestamp with time zone NOT NULL
);

DROP TABLE IF EXISTS dcsa_im_v3_0.equipment_event CASCADE;
CREATE TABLE dcsa_im_v3_0.equipment_event (
    equipment_reference varchar(15) NULL REFERENCES dcsa_im_v3_0.equipment (equipment_reference),
    empty_indicator_code varchar(5) NULL REFERENCES dcsa_im_v3_0.empty_indicator(empty_indicator_code),
    transport_call_id varchar(100) NULL REFERENCES dcsa_im_v3_0.transport_call(id),
    equipment_event_type_code varchar(4) NOT NULL REFERENCES dcsa_im_v3_0.equipment_event_type(equipment_event_type_code),
    event_location varchar(100) NULL REFERENCES dcsa_im_v3_0.location(id)
) INHERITS (dcsa_im_v3_0.event);

ALTER TABLE dcsa_im_v3_0.equipment_event ADD PRIMARY KEY (event_id);

DROP TABLE IF EXISTS dcsa_im_v3_0.shipment_event CASCADE;
CREATE TABLE dcsa_im_v3_0.shipment_event (
    document_id varchar(100) NOT NULL,
    shipment_event_type_code varchar(4) NOT NULL REFERENCES dcsa_im_v3_0.shipment_event_type(shipment_event_type_code),
    document_type_code varchar(3) NOT NULL REFERENCES dcsa_im_v3_0.document_type(document_type_code),
    reason varchar(100) NULL
) INHERITS (dcsa_im_v3_0.event);

ALTER TABLE dcsa_im_v3_0.shipment_event ADD PRIMARY KEY (event_id);

DROP TABLE IF EXISTS dcsa_im_v3_0.smdg_delay_reason CASCADE;
CREATE TABLE dcsa_im_v3_0.smdg_delay_reason (
    delay_reason_code varchar(4) NOT NULL PRIMARY KEY,
    delay_reason_name varchar(100) NOT NULL,
    delay_reason_description varchar(250) NULL
);

DROP TABLE IF EXISTS dcsa_im_v3_0.transport_event CASCADE;
CREATE TABLE dcsa_im_v3_0.transport_event (
    delay_reason_code varchar(4) NULL REFERENCES dcsa_im_v3_0.smdg_delay_reason(delay_reason_code),
    change_remark varchar(250),
    transport_call_id varchar(100) NULL REFERENCES dcsa_im_v3_0.transport_call(id),
    transport_event_type_code varchar(4) NOT NULL REFERENCES dcsa_im_v3_0.transport_event_type(transport_event_type_code)
) INHERITS (dcsa_im_v3_0.event);

ALTER TABLE dcsa_im_v3_0.transport_event ADD PRIMARY KEY (event_id);

DROP TABLE IF EXISTS dcsa_im_v3_0.vessel_sharing_agreement_type CASCADE;
CREATE TABLE dcsa_im_v3_0.vessel_sharing_agreement_type (
    vessel_sharing_agreement_type_code varchar(3) NOT NULL PRIMARY KEY,
    vessel_sharing_agreement_type_name varchar(50) NULL,
    vessel_sharing_agreement_type_description varchar(250) NULL
);

DROP TABLE IF EXISTS dcsa_im_v3_0.vessel_sharing_agreement CASCADE;
CREATE TABLE dcsa_im_v3_0.vessel_sharing_agreement (
    id uuid DEFAULT uuid_generate_v4() PRIMARY KEY,
    vessel_sharing_agreement_name varchar(50) NULL,
    vessel_sharing_agreement_type_code varchar(3) NOT NULL REFERENCES dcsa_im_v3_0.vessel_sharing_agreement_type(vessel_sharing_agreement_type_code)
);

DROP TABLE IF EXISTS dcsa_im_v3_0.vessel_sharing_agreement_partner CASCADE;
CREATE TABLE dcsa_im_v3_0.vessel_sharing_agreement_partner (
    id uuid DEFAULT uuid_generate_v4() PRIMARY KEY,
    carrier_id uuid NOT NULL REFERENCES dcsa_im_v3_0.carrier(id),
    vessel_sharing_agreement_id uuid NOT NULL REFERENCES dcsa_im_v3_0.vessel_sharing_agreement(id)
);

DROP TABLE IF EXISTS dcsa_im_v3_0.tradelane CASCADE;
CREATE TABLE dcsa_im_v3_0.tradelane (
    id varchar(8) PRIMARY KEY,
    tradelane_name varchar(150) NOT NULL,
    vessel_sharing_agreement_id uuid NOT NULL REFERENCES dcsa_im_v3_0.vessel_sharing_agreement(id)
);

DROP TABLE IF EXISTS dcsa_im_v3_0.service CASCADE;
CREATE TABLE dcsa_im_v3_0.service (
    id uuid DEFAULT uuid_generate_v4() PRIMARY KEY,
    carrier_id uuid NULL REFERENCES dcsa_im_v3_0.carrier (id),
    carrier_service_code varchar(5),
    carrier_service_name varchar(50),
    tradelane_id varchar(8) NULL REFERENCES dcsa_im_v3_0.tradelane(id)
);

DROP TABLE IF EXISTS dcsa_im_v3_0.service_proforma CASCADE;
CREATE TABLE dcsa_im_v3_0.service_proforma (
    id uuid DEFAULT uuid_generate_v4() PRIMARY KEY,
    service_proforma_agreed_date_time timestamp with time zone NOT NULL,
    port_call_sequence_number integer NULL,
    port_code varchar(5) NULL,
    port_terminal_call_sequence_number integer NULL,
    port_terminal_code varchar(11) NULL,
    service_id uuid NULL REFERENCES dcsa_im_v3_0.service (id)
);

DROP TABLE IF EXISTS dcsa_im_v3_0.voyage CASCADE;
CREATE TABLE dcsa_im_v3_0.voyage (
    id uuid DEFAULT uuid_generate_v4() PRIMARY KEY,
    carrier_voyage_number varchar(50) NOT NULL,
    service_id uuid NULL REFERENCES dcsa_im_v3_0.service (id) INITIALLY DEFERRED
);

ALTER TABLE dcsa_im_v3_0.transport_call
    ADD FOREIGN KEY (import_voyage_id) REFERENCES dcsa_im_v3_0.voyage (id) INITIALLY DEFERRED;
ALTER TABLE dcsa_im_v3_0.transport_call
    ADD FOREIGN KEY (export_voyage_id) REFERENCES dcsa_im_v3_0.voyage (id) INITIALLY DEFERRED;

DROP TABLE IF EXISTS dcsa_im_v3_0.commercial_voyage_transport_call CASCADE;
CREATE TABLE dcsa_im_v3_0.commercial_voyage_transport_call (
    transport_call_id varchar(100) NOT NULL REFERENCES dcsa_im_v3_0.transport_call(id),
    commercial_voyage_id uuid NOT NULL REFERENCES dcsa_im_v3_0.commercial_voyage(commercial_voyage_id)
);

DROP TABLE IF EXISTS dcsa_im_v3_0.operations_event_type CASCADE;
CREATE TABLE dcsa_im_v3_0.operations_event_type (
    operations_event_type_code varchar(4) NOT NULL PRIMARY KEY,
    operations_event_type_name varchar(30) NOT NULL,
    operations_event_type_description varchar(250) NULL
);

DROP TABLE IF EXISTS dcsa_im_v3_0.port_call_service_type CASCADE;
CREATE TABLE dcsa_im_v3_0.port_call_service_type (
    port_call_service_type_code varchar(4) NOT NULL PRIMARY KEY,
    port_call_service_type_name varchar(30) NOT NULL,
    port_call_service_type_description varchar(250) NULL
);

DROP TABLE IF EXISTS dcsa_im_v3_0.port_call_phase_type CASCADE;
CREATE TABLE dcsa_im_v3_0.port_call_phase_type (
     port_call_phase_type_code varchar(4) NOT NULL PRIMARY KEY,
     port_call_phase_type_name varchar(30) NOT NULL,
     port_call_phase_type_description varchar(250) NULL
);

DROP TABLE IF EXISTS dcsa_im_v3_0.operations_event CASCADE;
CREATE TABLE dcsa_im_v3_0.operations_event (
    operations_event_type_code varchar(4) NOT NULL REFERENCES dcsa_im_v3_0.operations_event_type(operations_event_type_code),
    transport_call_id varchar(100) NOT NULL REFERENCES dcsa_im_v3_0.transport_call(id),
    publisher varchar(100) NOT NULL REFERENCES dcsa_im_v3_0.party(id),
    publisher_role varchar(3) NOT NULL REFERENCES dcsa_im_v3_0.party_function(party_function_code),
    port_call_phase_type_code varchar(4) NULL REFERENCES dcsa_im_v3_0.port_call_phase_type(port_call_phase_type_code),
    port_call_service_type_code varchar(4) NULL REFERENCES dcsa_im_v3_0.port_call_service_type(port_call_service_type_code),
    event_location varchar(100) NULL REFERENCES dcsa_im_v3_0.location (id),
    facility_type_code varchar(4) NULL REFERENCES dcsa_im_v3_0.facility_type(facility_type_code),
    delay_reason_code varchar(4) NULL REFERENCES dcsa_im_v3_0.smdg_delay_reason(delay_reason_code),
    vessel_position varchar(100) NULL REFERENCES dcsa_im_v3_0.location (id),
    remark varchar(500) NULL
) INHERITS (dcsa_im_v3_0.event);

ALTER TABLE dcsa_im_v3_0.operations_event ADD PRIMARY KEY (event_id);

COMMIT;<|MERGE_RESOLUTION|>--- conflicted
+++ resolved
@@ -108,14 +108,10 @@
 
 DROP TABLE IF EXISTS dcsa_im_v3_0.code_list_responsible_agency CASCADE;
 CREATE TABLE dcsa_im_v3_0.code_list_responsible_agency (
-<<<<<<< HEAD
-=======
     dcsa_responsible_agency_code varchar(5) NOT NULL PRIMARY KEY,
->>>>>>> 3cea6c72
     code_list_responsible_agency_code varchar(3) NULL,
     code_list_responsible_agency_name varchar(100) NOT NULL,
-    code_list_responsible_agency_description varchar(300),
-    dcsa_responsible_agency_code varchar(5) NOT NULL PRIMARY KEY
+    code_list_responsible_agency_description varchar(300)
 );
 
 DROP TABLE IF EXISTS dcsa_im_v3_0.party_identifying_code CASCADE;
